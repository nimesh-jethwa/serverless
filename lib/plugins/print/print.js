'use strict';

const os = require('os');
const _ = require('lodash');
const BbPromise = require('bluebird');
const getServerlessConfigFile = require('../../utils/getServerlessConfigFile');
const jc = require('json-cycle');
const YAML = require('js-yaml');

class Print {
  constructor(serverless, options) {
    this.serverless = serverless;
    this.options = options || {};
    this.cache = {};

    this.commands = {
      print: {
        usage: 'Print your compiled and resolved config file',
        configDependent: true,
        lifecycleEvents: [
          'print',
        ],
        options: {
          format: {
            usage: 'Print configuration in given format ("yaml", "json", "text"). Default: yaml',
          },
          path: {
            usage: 'Optional period-separated path to print a sub-value (eg: "provider.name")',
          },
          transform: {
            usage: 'Optional transform-function to apply to the value ("keys")',
          },
        },
      },
    };
    this.hooks = {
      'print:print': () => BbPromise.bind(this)
        .then(this.print),
    };
  }

  adorn(svc) {
    const service = svc;
    // service object treatment
    this.cache.serviceService = service.service;
    if (_.isObject(this.cache.serviceService)) {
      service.service = service.service.name;
      service.serviceObject = this.cache.serviceService;
    }
    // provider treatment and defaults
    this.cache.serviceProvider = service.provider;
    if (_.isString(this.cache.serviceProvider)) {
      service.provider = { name: this.cache.serviceProvider };
    }
    service.provider = _.merge({
      stage: 'dev',
      region: 'us-east-1',
      variableSyntax: '\\${([ ~:a-zA-Z0-9._\'",\\-\\/\\(\\)]+?)}',
    }, service.provider);
  }
  strip(svc) {
    const service = svc;
    if (_.isObject(this.cache.serviceService)) {
      service.service = this.cache.serviceService;
      delete service.serviceObject;
    }
    if (_.isString(this.cache.serviceProvider)) {
      service.provider = this.cache.serviceProvider;
    } else { // is object
      if (!this.cache.serviceProvider.stage) {
        delete service.provider.stage;
      }
      if (!this.cache.serviceProvider.region) {
        delete service.provider.region;
      }
      if (this.cache.serviceProvider.variableSyntax) {
        service.provider.variableSyntax = this.cache.serviceProvider.variableSyntax;
      }
    }
  }
  print() {
    // #####################################################################
    // ## KEEP SYNCHRONIZED WITH EQUIVALENT IN ~/lib/classes/Variables.js ##
    // ##   there, see `populateService`                                  ##
    // ##   here, see below                                               ##
    // #####################################################################
    // ###################################################################
    // ## KEEP SYNCHRONIZED WITH EQUIVALENT IN ~/lib/classes/Service.js ##
    // ##   there, see `constructor` and `loadServiceFileParam`         ##
    // ##   here, see `strip` and `adorn`                               ##
    // ###################################################################
    // The *already loaded* Service (i.e. serverless.yml) is adorned with extras for use by the
    // framework and throughout its codebase.  We could try using the populated service but that
    // would require playing whack-a-mole on issues as changes are made to the service anywhere in
    // the codebase.  Avoiding that, this method must read the serverless.yml file itself, adorn it
    // as the Service class would and then populate it, reversing the adornments thereafter in
    // preparation for printing the service for the user.
<<<<<<< HEAD
    return getServerlessConfigFile(process.cwd())
      .then((serverlessConfigFile) => {
        const service = serverlessConfigFile;
=======
    return getServerlessConfigFile(this.serverless.config.servicePath)
      .then((svc) => {
        const service = svc;
>>>>>>> 011a6510
        this.adorn(service);
        // Need to delete variableSyntax to avoid self-matching errors
        this.serverless.variables.loadVariableSyntax();
        delete service.provider.variableSyntax; // cached by adorn, restored by strip
        this.serverless.variables.service = service;
        return this.serverless.variables.populateObject(service)
          .then((populated) => {
            let conf = populated;
            this.strip(conf);

            // dig into the object
            if (this.options.path) {
              const steps = this.options.path.split('.');
              for (const step of steps) {
                conf = conf[step];

                if (conf === undefined) {
                  return BbPromise.reject(
                    new this.serverless.classes.Error(`Path "${this.options.path}" not found`)
                  );
                }
              }
            }

            // apply an optional filter
            if (this.options.transform) {
              if (this.options.transform === 'keys') {
                conf = Object.keys(conf);
              } else {
                return BbPromise.reject(
                  new this.serverless.classes.Error('Transform can only be "keys"')
                );
              }
            }

            // print configuration in the specified format
            const format = this.options.format || 'yaml';
            let out;

            if (format === 'text') {
              if (_.isArray(conf)) {
                out = conf.join(os.EOL);
              } else {
                if (_.isObject(conf)) {
                  return BbPromise.reject(
                    new this.serverless.classes.Error('Cannot print an object as "text"')
                  );
                }

                out = String(conf);
              }
            } else if (format === 'json') {
              out = jc.stringify(conf, null, '  ');
            } else if (format === 'yaml') {
              out = YAML.dump(JSON.parse(jc.stringify(conf)), { noRefs: true });
            } else {
              return BbPromise.reject(
                new this.serverless.classes.Error('Format must be "yaml", "json" or "text"')
              );
            }

            this.serverless.cli.consoleLog(out);
            return BbPromise.resolve();
          });
      });
  }

}

module.exports = Print;<|MERGE_RESOLUTION|>--- conflicted
+++ resolved
@@ -16,7 +16,6 @@
     this.commands = {
       print: {
         usage: 'Print your compiled and resolved config file',
-        configDependent: true,
         lifecycleEvents: [
           'print',
         ],
@@ -95,15 +94,9 @@
     // the codebase.  Avoiding that, this method must read the serverless.yml file itself, adorn it
     // as the Service class would and then populate it, reversing the adornments thereafter in
     // preparation for printing the service for the user.
-<<<<<<< HEAD
-    return getServerlessConfigFile(process.cwd())
-      .then((serverlessConfigFile) => {
-        const service = serverlessConfigFile;
-=======
     return getServerlessConfigFile(this.serverless.config.servicePath)
       .then((svc) => {
         const service = svc;
->>>>>>> 011a6510
         this.adorn(service);
         // Need to delete variableSyntax to avoid self-matching errors
         this.serverless.variables.loadVariableSyntax();
