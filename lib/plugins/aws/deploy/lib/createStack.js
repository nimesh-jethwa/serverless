'use strict';

const path = require('path');
const BbPromise = require('bluebird');

module.exports = {
  create() {
    this.serverless.cli.log('Creating Stack...');
    const stackName = `${this.serverless.service.service}-${this.options.stage}`;

    const params = {
      StackName: stackName,
      OnFailure: 'ROLLBACK',
      Capabilities: [
        'CAPABILITY_IAM',
      ],
      Parameters: [],
      TemplateBody: JSON.stringify(this.serverless.service.provider
        .compiledCloudFormationTemplate),
      Tags: [{
        Key: 'STAGE',
        Value: this.options.stage,
      }],
    };

    return this.sdk.request('CloudFormation',
      'createStack',
      params,
      this.options.stage,
      this.options.region);
  },

  createStack() {
    const stackName = `${this.serverless.service.service}-${this.options.stage}`;
<<<<<<< HEAD
=======
    if (/^[^a-zA-Z].+|.*[^a-zA-Z0-9\-].*/.test(stackName) || stackName.length > 128) {
      const errorMessage = [
        `The stack service name "${stackName}" is not valid. `,
        'A service name should only contain alphanumeric',
        ' (case sensitive) and hyphens. It should start',
        ' with an alphabetic character and shouldn\'t',
        ' exceed 128 characters.',
      ].join('');
      throw new this.serverless.classes.Error(errorMessage);
    }
    this.serverless.service.provider
      .compiledCloudFormationTemplate = this.loadCoreCloudFormationTemplate();
>>>>>>> ec318298

    return BbPromise.bind(this)
      // always write the template to disk, whether we are deploying or not
      .then(this.writeCreateTemplateToDisk)
      .then(() => {
        if (this.options.noDeploy) {
          return BbPromise.resolve();
        }

        return this.sdk.request('CloudFormation',
          'describeStackResources',
          { StackName: stackName },
          this.options.stage,
          this.options.region)
          .then(() => BbPromise.resolve('alreadyCreated'))
          .catch(e => {
            if (e.message.indexOf('does not exist') > -1) {
              return BbPromise.bind(this)
                .then(this.create);
            }

            throw new this.serverless.classes.Error(e);
          });
      });
  },

  // helper methods
  writeCreateTemplateToDisk() {
    const cfTemplateFilePath = path.join(this.serverless.config.servicePath,
      '.serverless', 'cloudformation-template-create-stack.json');

    this.serverless.utils.writeFileSync(cfTemplateFilePath,
      this.serverless.service.provider.compiledCloudFormationTemplate);

    return BbPromise.resolve();
  },
};<|MERGE_RESOLUTION|>--- conflicted
+++ resolved
@@ -32,8 +32,6 @@
 
   createStack() {
     const stackName = `${this.serverless.service.service}-${this.options.stage}`;
-<<<<<<< HEAD
-=======
     if (/^[^a-zA-Z].+|.*[^a-zA-Z0-9\-].*/.test(stackName) || stackName.length > 128) {
       const errorMessage = [
         `The stack service name "${stackName}" is not valid. `,
@@ -44,9 +42,6 @@
       ].join('');
       throw new this.serverless.classes.Error(errorMessage);
     }
-    this.serverless.service.provider
-      .compiledCloudFormationTemplate = this.loadCoreCloudFormationTemplate();
->>>>>>> ec318298
 
     return BbPromise.bind(this)
       // always write the template to disk, whether we are deploying or not
