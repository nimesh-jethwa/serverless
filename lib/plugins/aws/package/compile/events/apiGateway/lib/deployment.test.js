'use strict';

const expect = require('chai').expect;
const AwsCompileApigEvents = require('../index');
const Serverless = require('../../../../../../../Serverless');
const AwsProvider = require('../../../../../provider/awsProvider');

describe('#compileDeployment()', () => {
  let serverless;
  let provider;
  let awsCompileApigEvents;

  beforeEach(() => {
    const options = {
      stage: 'dev',
      region: 'us-east-1',
    };
    serverless = new Serverless();
    provider = new AwsProvider(serverless, options);
    serverless.setProvider('aws', provider);
    serverless.service.provider.compiledCloudFormationTemplate = {
      Resources: {},
      Outputs: {},
    };
    awsCompileApigEvents = new AwsCompileApigEvents(serverless, options);
    awsCompileApigEvents.apiGatewayRestApiLogicalId = 'ApiGatewayRestApi';
    awsCompileApigEvents.apiGatewayMethodLogicalIds = ['method-dependency1', 'method-dependency2'];
    awsCompileApigEvents.provider = provider;
  });

  it('should create a deployment resource', () => awsCompileApigEvents
    .compileDeployment().then(() => {
      const apiGatewayDeploymentLogicalId = Object
        .keys(awsCompileApigEvents.serverless.service.provider
          .compiledCloudFormationTemplate.Resources)[0];

      expect(
        awsCompileApigEvents.serverless.service.provider.compiledCloudFormationTemplate
          .Resources[apiGatewayDeploymentLogicalId]
      ).to.deep.equal({
        Type: 'AWS::ApiGateway::Deployment',
        DependsOn: ['method-dependency1', 'method-dependency2'],
        Properties: {
          RestApiId: {
            Ref: awsCompileApigEvents.apiGatewayRestApiLogicalId,
          },
<<<<<<< HEAD
=======
          Description: undefined,
          StageName: 'dev',
>>>>>>> 0d7f7f49
        },
      });
    })
  );

  it('should create a deployment resource with description', () => {
    awsCompileApigEvents.serverless.service.provider.apiGateway = {
      description: 'Some Description',
    };

    return awsCompileApigEvents
      .compileDeployment().then(() => {
        const apiGatewayDeploymentLogicalId = Object
          .keys(awsCompileApigEvents.serverless.service.provider
              .compiledCloudFormationTemplate.Resources)[0];

        expect(
            awsCompileApigEvents.serverless.service.provider.compiledCloudFormationTemplate
              .Resources[apiGatewayDeploymentLogicalId]
          ).to.deep.equal({
            Type: 'AWS::ApiGateway::Deployment',
            DependsOn: ['method-dependency1', 'method-dependency2'],
            Properties: {
              RestApiId: {
                Ref: awsCompileApigEvents.apiGatewayRestApiLogicalId,
              },
              Description: 'Some Description',
              StageName: 'dev',
            },
          });
      });
  }
  );

  it('should add service endpoint output', () =>
    awsCompileApigEvents.compileDeployment().then(() => {
      expect(
        awsCompileApigEvents.serverless.service.provider.compiledCloudFormationTemplate
          .Outputs.ServiceEndpoint
      ).to.deep.equal({
        Description: 'URL of the service endpoint',
        Value: {
          'Fn::Join': [
            '',
            [
              'https://',
              { Ref: awsCompileApigEvents.apiGatewayRestApiLogicalId },
              '.execute-api.us-east-1.',
              { Ref: 'AWS::URLSuffix' },
              '/dev',
            ],
          ],
        },
      });
    })
  );
});<|MERGE_RESOLUTION|>--- conflicted
+++ resolved
@@ -44,11 +44,8 @@
           RestApiId: {
             Ref: awsCompileApigEvents.apiGatewayRestApiLogicalId,
           },
-<<<<<<< HEAD
-=======
           Description: undefined,
           StageName: 'dev',
->>>>>>> 0d7f7f49
         },
       });
     })
