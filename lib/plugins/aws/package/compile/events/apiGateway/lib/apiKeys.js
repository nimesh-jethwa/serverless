'use strict';

const _ = require('lodash');
const BbPromise = require('bluebird');

function createApiKeyResource(that, apiKey) {
  const resourceTemplate = {
    Type: 'AWS::ApiGateway::ApiKey',
    Properties: {
      Enabled: true,
      Name: apiKey,
      StageKeys: [{
        RestApiId: that.provider.getApiGatewayRestApiId(),
        StageName: that.provider.getStage(),
      }],
    },
    DependsOn: that.apiGatewayDeploymentLogicalId,
  };

  return _.cloneDeep(resourceTemplate);
}

module.exports = {
  compileApiKeys() {
    if (this.serverless.service.provider.apiKeys) {
      if (!Array.isArray(this.serverless.service.provider.apiKeys)) {
        throw new this.serverless.classes.Error('apiKeys property must be an array');
      }

      const resources = this.serverless.service.provider.compiledCloudFormationTemplate.Resources;
      let keyNumber = 0;

      _.forEach(this.serverless.service.provider.apiKeys, (apiKeyDefinition) => {
        // if multiple API key types are used
        if (_.isObject(apiKeyDefinition)) {
          keyNumber = 0;
          const name = Object.keys(apiKeyDefinition)[0];
          _.forEach(apiKeyDefinition[name], (key) => {
            if (!_.isString(key)) {
              throw new this.serverless.classes.Error('API keys must be strings');
            }
            keyNumber += 1;
            const apiKeyLogicalId = this.provider.naming
              .getApiKeyLogicalId(keyNumber, name);
            const resourceTemplate = createApiKeyResource(this, key);
            _.merge(resources, {
              [apiKeyLogicalId]: resourceTemplate,
            });
          });
        } else {
          keyNumber += 1;
          const apiKeyLogicalId = this.provider.naming
            .getApiKeyLogicalId(keyNumber);
          const resourceTemplate = createApiKeyResource(this, apiKeyDefinition);
          _.merge(resources, {
            [apiKeyLogicalId]: resourceTemplate,
          });
        }
<<<<<<< HEAD

        const apiKeyLogicalId = this.provider.naming
          .getApiKeyLogicalId(apiKeyNumber);

        _.merge(this.serverless.service.provider.compiledCloudFormationTemplate.Resources, {
          [apiKeyLogicalId]: {
            Type: 'AWS::ApiGateway::ApiKey',
            Properties: {
              Enabled: true,
              Name: apiKey,
              StageKeys: [{
                RestApiId: this.provider.getApiGatewayRestApiId(),
                StageName: this.provider.getStage(),
              }],
            },
            DependsOn: this.apiGatewayStageLogicalId,
          },
        });
=======
>>>>>>> d4f2161d
      });
    }
    return BbPromise.resolve();
  },
};<|MERGE_RESOLUTION|>--- conflicted
+++ resolved
@@ -56,27 +56,6 @@
             [apiKeyLogicalId]: resourceTemplate,
           });
         }
-<<<<<<< HEAD
-
-        const apiKeyLogicalId = this.provider.naming
-          .getApiKeyLogicalId(apiKeyNumber);
-
-        _.merge(this.serverless.service.provider.compiledCloudFormationTemplate.Resources, {
-          [apiKeyLogicalId]: {
-            Type: 'AWS::ApiGateway::ApiKey',
-            Properties: {
-              Enabled: true,
-              Name: apiKey,
-              StageKeys: [{
-                RestApiId: this.provider.getApiGatewayRestApiId(),
-                StageName: this.provider.getStage(),
-              }],
-            },
-            DependsOn: this.apiGatewayStageLogicalId,
-          },
-        });
-=======
->>>>>>> d4f2161d
       });
     }
     return BbPromise.resolve();
