--- conflicted
+++ resolved
@@ -98,7 +98,7 @@
         '${opt:stage, \'prod\'}',
       ];
       stages.forEach(stage => {
-        it(`should not throw an error before variable population 
+        it(`should not throw an error before variable population
             even if http event is present and stage is ${stage}`, () => {
           const config = {
             stage,
@@ -286,9 +286,8 @@
       });
     });
 
-<<<<<<< HEAD
     it('should call correct aws method with a promise', () => {
-      // mocking S3 for testing
+      // mocking API Gateway for testing
       class FakeAPIGateway {
         constructor(credentials) {
           this.credentials = credentials;
@@ -297,30 +296,11 @@
         getRestApis() {
           return {
             promise: () => BbPromise.resolve({ called: true }),
-=======
-
-    it('should request to the specified region if region in options set', () => {
-      // mocking S3 for testing
-      class FakeCloudForamtion {
-        constructor(config) {
-          this.config = config;
-        }
-
-        describeStacks() {
-          return {
-            send: (cb) => cb(null, {
-              region: this.config.region,
-            }),
->>>>>>> 734f7668
           };
         }
       }
       awsProvider.sdk = {
-<<<<<<< HEAD
         APIGateway: FakeAPIGateway,
-=======
-        CloudFormation: FakeCloudForamtion,
->>>>>>> 734f7668
       };
       awsProvider.serverless.service.environment = {
         vars: {},
@@ -333,15 +313,43 @@
           },
         },
       };
-<<<<<<< HEAD
 
       return awsProvider.request('APIGateway', 'getRestApis', {}).then(data => {
         expect(data.called).to.equal(true);
       });
     });
 
-=======
-      expect(awsProvider.getCredentials()).to.deep.eql({ region: options.region });
+
+    it('should request to the specified region if region in options set', () => {
+      // mocking S3 for testing
+      class FakeCloudForamtion {
+        constructor(config) {
+          this.config = config;
+        }
+
+        describeStacks() {
+          return {
+            send: (cb) => cb(null, {
+              region: this.config.region,
+            }),
+          };
+        }
+      }
+      awsProvider.sdk = {
+        CloudFormation: FakeCloudForamtion,
+      };
+      awsProvider.serverless.service.environment = {
+        vars: {},
+        stages: {
+          dev: {
+            vars: {
+              profile: 'default',
+            },
+            regions: {},
+          },
+        },
+      };
+      expect(awsProvider.getCredentials().region).to.eql(options.region);
 
       return awsProvider
         .request('CloudFormation',
@@ -351,10 +359,9 @@
         .then(data => {
           expect(data).to.eql({ region: 'ap-northeast-1' });
           // Requesting different region should not affect region in credentials
-          expect(awsProvider.getCredentials()).to.deep.eql({ region: options.region });
+          expect(awsProvider.getCredentials().region).to.eql(options.region);
         });
     });
->>>>>>> 734f7668
     it('should retry if error code is 429', (done) => {
       const error = {
         statusCode: 429,
