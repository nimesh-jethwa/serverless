'use strict';

const BbPromise = require('bluebird');
const fs = require('fs');
const validate = require('../lib/validate');

// The Package plugin which is used to zip the service
const Package = require('../../package');

class AwsDeployFunction {
  constructor(serverless, options) {
    this.serverless = serverless;
    this.options = options || {};
    this.provider = this.serverless.getProvider('aws');

    this.pkg = new Package(this.serverless, this.options);

    Object.assign(this, validate);

    this.hooks = {
      'deploy:function:deploy': () => BbPromise.bind(this)
        .then(this.validate)
        .then(this.logStatus)
        .then(this.checkIfFunctionExists)
        .then(this.zipFunction)
        .then(this.deployFunction)
        .then(this.cleanup),
    };
  }

  logStatus() {
    this.serverless.cli.log(`Deploying function: ${this.options.function}...`);
    BbPromise.resolve();
  }

  checkIfFunctionExists() {
    // check if the function exists in the service
    this.options.functionObj = this.serverless.service.getFunction(this.options.function);

    // check if function exists on AWS
    const params = {
      FunctionName: this.options.functionObj.name,
    };
<<<<<<< HEAD
    this.sdk.request(
=======

    this.provider.request(
>>>>>>> 443e573b
      'Lambda',
      'getFunction',
      params,
      this.options.stage, this.options.region
    ).catch(() => {
      const errorMessage = [
        `The function "${this.options.function}" you want to update is not yet deployed.`,
        ' Please run "serverless deploy" to deploy your service.',
        ' After that you can redeploy your services functions with the',
        ' "serverless deploy function" command.',
      ].join('');
      throw new this.serverless.classes
        .Error(errorMessage);
    });

    return BbPromise.resolve();
  }

  zipFunction() {
    return this.pkg.packageFunction(this.options.function);
  }

  deployFunction() {
    const data = fs.readFileSync(this.options.functionObj.artifact);

    const params = {
      FunctionName: this.options.functionObj.name,
      ZipFile: data,
    };

<<<<<<< HEAD
    // Get function stats
    const stats = fs.statSync(this.options.functionObj.artifact);
    const fileSizeInBytes = stats.size;
    const fileSizeInMegabytes = fileSizeInBytes / 1000000.0;
    this.serverless.cli.log(
      [
        `Uploading function: ${this.options.function}`,
        `(${Math.round(fileSizeInMegabytes * 100) / 100}MB)...`,
      ].join(''));

    // Perform upload
    return this.sdk.request(
=======
    return this.provider.request(
>>>>>>> 443e573b
      'Lambda',
      'updateFunctionCode',
      params,
      this.options.stage, this.options.region
    ).then(() => {
      this.serverless.cli.log(`Successfully deployed function: ${this.options.function}`);
    });
  }

  cleanup() {
    return this.pkg.cleanup();
  }
}

module.exports = AwsDeployFunction;<|MERGE_RESOLUTION|>--- conflicted
+++ resolved
@@ -41,12 +41,8 @@
     const params = {
       FunctionName: this.options.functionObj.name,
     };
-<<<<<<< HEAD
-    this.sdk.request(
-=======
 
     this.provider.request(
->>>>>>> 443e573b
       'Lambda',
       'getFunction',
       params,
@@ -77,7 +73,7 @@
       ZipFile: data,
     };
 
-<<<<<<< HEAD
+
     // Get function stats
     const stats = fs.statSync(this.options.functionObj.artifact);
     const fileSizeInBytes = stats.size;
@@ -89,10 +85,7 @@
       ].join(''));
 
     // Perform upload
-    return this.sdk.request(
-=======
     return this.provider.request(
->>>>>>> 443e573b
       'Lambda',
       'updateFunctionCode',
       params,
