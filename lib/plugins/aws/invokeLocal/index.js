--- conflicted
+++ resolved
@@ -2,11 +2,8 @@
 
 const BbPromise = require('bluebird');
 const _ = require('lodash');
-<<<<<<< HEAD
 const os = require('os');
-=======
 const fs = BbPromise.promisifyAll(require('fs'));
->>>>>>> 7c310147
 const path = require('path');
 const validate = require('../lib/validate');
 const chalk = require('chalk');
