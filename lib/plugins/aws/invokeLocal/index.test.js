'use strict';

const _ = require('lodash');
const chai = require('chai');
const sinon = require('sinon');
const path = require('path');
const mockRequire = require('mock-require');
const EventEmitter = require('events');
const fse = require('fs-extra');
const AwsInvokeLocal = require('./index');
const AwsProvider = require('../provider/awsProvider');
const Serverless = require('../../../Serverless');
const CLI = require('../../../classes/CLI');
const testUtils = require('../../../../tests/utils');

chai.use(require('chai-as-promised'));

chai.should();

const expect = chai.expect;

describe('AwsInvokeLocal', () => {
  let options;
  let serverless;
  let provider;
  let awsInvokeLocal;

  beforeEach(() => {
    options = {
      stage: 'dev',
      region: 'us-east-1',
      function: 'first',
    };
    serverless = new Serverless();
    serverless.config.servicePath = 'servicePath';
    serverless.cli = new CLI(serverless);
    provider = new AwsProvider(serverless, options);
    serverless.setProvider('aws', provider);
    awsInvokeLocal = new AwsInvokeLocal(serverless, options);
    awsInvokeLocal.provider = provider;
  });

  describe('#constructor()', () => {
    it('should have hooks', () => expect(awsInvokeLocal.hooks).to.be.not.empty);

    it('should set the provider variable to an instance of AwsProvider', () =>
      expect(awsInvokeLocal.provider).to.be.instanceof(AwsProvider));

    it('should run invoke:local:invoke promise chain in order', () => {
      const invokeLocalStub = sinon
        .stub(awsInvokeLocal, 'invokeLocal').resolves();


      return awsInvokeLocal.hooks['invoke:local:invoke']().then(() => {
        expect(invokeLocalStub.callCount).to.be.equal(1);

        awsInvokeLocal.invokeLocal.restore();
      });
    });

    it('should run before:invoke:local:loadEnvVars promise chain in order', () => {
      const validateStub = sinon
        .stub(awsInvokeLocal, 'extendedValidate').resolves();
      const loadEnvVarsStub = sinon
        .stub(awsInvokeLocal, 'loadEnvVars').resolves();


      return awsInvokeLocal.hooks['before:invoke:local:loadEnvVars']().then(() => {
        expect(validateStub.callCount).to.be.equal(1);
        expect(loadEnvVarsStub.calledAfter(validateStub)).to.be.equal(true);

        awsInvokeLocal.extendedValidate.restore();
        awsInvokeLocal.loadEnvVars.restore();
      });
    });

    it('should set an empty options object if no options are given', () => {
      const awsInvokeWithEmptyOptions = new AwsInvokeLocal(serverless);

      expect(awsInvokeWithEmptyOptions.options).to.deep.equal({});
    });
  });

  describe('#extendedValidate()', () => {
    beforeEach(() => {
      serverless.config.servicePath = true;
      serverless.service.environment = {
        vars: {},
        stages: {
          dev: {
            vars: {},
            regions: {
              'us-east-1': {
                vars: {},
              },
            },
          },
        },
      };
      serverless.service.functions = {
        first: {
          handler: true,
        },
      };
      awsInvokeLocal.options.data = null;
      awsInvokeLocal.options.path = false;
    });

    it('should not throw error when there are no input data', () => {
      awsInvokeLocal.options.data = undefined;

      return awsInvokeLocal.extendedValidate().then(() => {
        expect(awsInvokeLocal.options.data).to.equal('');
      });
    });

    it('it should throw error if function is not provided', () => {
      serverless.service.functions = null;
      expect(() => awsInvokeLocal.extendedValidate()).to.throw(Error);
    });

    it('should keep data if it is a simple string', () => {
      awsInvokeLocal.options.data = 'simple-string';

      return awsInvokeLocal.extendedValidate().then(() => {
        expect(awsInvokeLocal.options.data).to.equal('simple-string');
      });
    });

    it('should parse data if it is a json string', () => {
      awsInvokeLocal.options.data = '{"key": "value"}';

      return awsInvokeLocal.extendedValidate().then(() => {
        expect(awsInvokeLocal.options.data).to.deep.equal({ key: 'value' });
      });
    });

    it('should skip parsing data if "raw" requested', () => {
      awsInvokeLocal.options.data = '{"key": "value"}';
      awsInvokeLocal.options.raw = true;

      return awsInvokeLocal.extendedValidate().then(() => {
        expect(awsInvokeLocal.options.data).to.deep.equal('{"key": "value"}');
      });
    });

    it('should parse context if it is a json string', () => {
      awsInvokeLocal.options.context = '{"key": "value"}';

      return awsInvokeLocal.extendedValidate().then(() => {
        expect(awsInvokeLocal.options.context).to.deep.equal({ key: 'value' });
      });
    });

    it('should skip parsing context if "raw" requested', () => {
      awsInvokeLocal.options.context = '{"key": "value"}';
      awsInvokeLocal.options.raw = true;

      return awsInvokeLocal.extendedValidate().then(() => {
        expect(awsInvokeLocal.options.context).to.deep.equal('{"key": "value"}');
      });
    });

    it('it should parse file if relative file path is provided', () => {
      serverless.config.servicePath = testUtils.getTmpDirPath();
      const data = {
        testProp: 'testValue',
      };
      serverless.utils.writeFileSync(path
        .join(serverless.config.servicePath, 'data.json'), JSON.stringify(data));
      awsInvokeLocal.options.contextPath = 'data.json';

      return awsInvokeLocal.extendedValidate().then(() => {
        expect(awsInvokeLocal.options.context).to.deep.equal(data);
      });
    });

    it('it should parse file if absolute file path is provided', () => {
      serverless.config.servicePath = testUtils.getTmpDirPath();
      const data = {
        event: {
          testProp: 'testValue',
        },
      };
      const dataFile = path.join(serverless.config.servicePath, 'data.json');
      serverless.utils.writeFileSync(dataFile, JSON.stringify(data));
      awsInvokeLocal.options.path = dataFile;
      awsInvokeLocal.options.contextPath = false;

      return awsInvokeLocal.extendedValidate().then(() => {
        expect(awsInvokeLocal.options.data).to.deep.equal(data);
      });
    });

    it('it should parse a yaml file if file path is provided', () => {
      serverless.config.servicePath = testUtils.getTmpDirPath();
      const yamlContent = 'event: data';

      serverless.utils.writeFileSync(path
        .join(serverless.config.servicePath, 'data.yml'), yamlContent);
      awsInvokeLocal.options.path = 'data.yml';

      return awsInvokeLocal.extendedValidate().then(() => {
        expect(awsInvokeLocal.options.data).to.deep.equal({ event: 'data' });
      });
    });

    it('it should require a js file if file path is provided', () => {
      serverless.config.servicePath = testUtils.getTmpDirPath();
      const jsContent = [
        'module.exports = {',
        '  headers: { "Content-Type" : "application/json" },',
        '  body: JSON.stringify([100, 200]),',
        '}',
      ].join('\n');

      serverless.utils.writeFileSync(path
        .join(serverless.config.servicePath, 'data.js'), jsContent);
      awsInvokeLocal.options.path = 'data.js';

      return awsInvokeLocal.extendedValidate().then(() => {
        expect(awsInvokeLocal.options.data).to.deep.equal({
          headers: { 'Content-Type': 'application/json' },
          body: '[100,200]',
        });
      });
    });


    it('it should throw error if service path is not set', () => {
      serverless.config.servicePath = false;
      expect(() => awsInvokeLocal.extendedValidate()).to.throw(Error);
    });

    it('it should reject error if file path does not exist', () => {
      serverless.config.servicePath = testUtils.getTmpDirPath();
      awsInvokeLocal.options.path = 'some/path';

      return awsInvokeLocal.extendedValidate().catch((err) => {
        expect(err).to.be.instanceOf(Error);
      });
    });

    it('should resolve if path is not given', (done) => {
      awsInvokeLocal.options.path = false;

      awsInvokeLocal.extendedValidate().then(() => done());
    });
  });

  describe('#loadEnvVars()', () => {
    beforeEach(() => {
      serverless.config.servicePath = true;
      serverless.service.provider = {
        environment: {
          providerVar: 'providerValue',
        },
      };

      awsInvokeLocal.provider.options.region = 'us-east-1';
      awsInvokeLocal.options = {
        functionObj: {
          name: 'serviceName-dev-hello',
          environment: {
            functionVar: 'functionValue',
          },
        },
      };
    });

    afterEach(() => {
      delete process.env.AWS_PROFILE;
    });

    it('it should load provider env vars', () => awsInvokeLocal
      .loadEnvVars().then(() => {
        expect(process.env.providerVar).to.be.equal('providerValue');
      })
    );

    it('it should load provider profile env', () => {
      serverless.service.provider.profile = 'jdoe';
      return awsInvokeLocal.loadEnvVars().then(() => {
        expect(process.env.AWS_PROFILE).to.be.equal('jdoe');
      });
    });

    it('it should load function env vars', () => awsInvokeLocal
      .loadEnvVars().then(() => {
        expect(process.env.functionVar).to.be.equal('functionValue');
      })
    );

    it('it should load default lambda env vars', () => awsInvokeLocal
      .loadEnvVars().then(() => {
        expect(process.env.LANG).to.equal('en_US.UTF-8');
        expect(process.env.LD_LIBRARY_PATH)
          .to.equal('/usr/local/lib64/node-v4.3.x/lib:/lib64:/usr/lib64:/var/runtime:/var/runtime/lib:/var/task:/var/task/lib'); // eslint-disable-line max-len
        expect(process.env.LAMBDA_TASK_ROOT).to.equal('/var/task');
        expect(process.env.LAMBDA_RUNTIME_DIR).to.equal('/var/runtime');
        expect(process.env.AWS_REGION).to.equal('us-east-1');
        expect(process.env.AWS_DEFAULT_REGION).to.equal('us-east-1');
        expect(process.env.AWS_LAMBDA_LOG_GROUP_NAME).to.equal('/aws/lambda/serviceName-dev-hello');
        expect(process.env.AWS_LAMBDA_LOG_STREAM_NAME)
          .to.equal('2016/12/02/[$LATEST]f77ff5e4026c45bda9a9ebcec6bc9cad');
        expect(process.env.AWS_LAMBDA_FUNCTION_NAME).to.equal('serviceName-dev-hello');
        expect(process.env.AWS_LAMBDA_FUNCTION_MEMORY_SIZE).to.equal('1024');
        expect(process.env.AWS_LAMBDA_FUNCTION_VERSION).to.equal('$LATEST');
        expect(process.env.NODE_PATH).to.equal('/var/runtime:/var/task:/var/runtime/node_modules');
      })
    );


    it('should fallback to service provider configuration when options are not available', () => {
      awsInvokeLocal.provider.options.region = null;
      awsInvokeLocal.serverless.service.provider.region = 'us-west-1';

      return awsInvokeLocal.loadEnvVars().then(() => {
        expect(process.env.AWS_REGION).to.equal('us-west-1');
        expect(process.env.AWS_DEFAULT_REGION).to.equal('us-west-1');
      });
    });

    it('it should overwrite provider env vars', () => {
      awsInvokeLocal.options.functionObj.environment.providerVar = 'providerValueOverwritten';

      return awsInvokeLocal.loadEnvVars().then(() => {
        expect(process.env.providerVar).to.be.equal('providerValueOverwritten');
      });
    });
  });

  describe('#invokeLocal()', () => {
    let invokeLocalNodeJsStub;
    let invokeLocalPythonStub;
    let invokeLocalJavaStub;
    let invokeLocalRubyStub;
    let invokeLocalDockerStub;

    beforeEach(() => {
      invokeLocalNodeJsStub =
        sinon.stub(awsInvokeLocal, 'invokeLocalNodeJs').resolves();
      invokeLocalPythonStub =
        sinon.stub(awsInvokeLocal, 'invokeLocalPython').resolves();
      invokeLocalJavaStub =
        sinon.stub(awsInvokeLocal, 'invokeLocalJava').resolves();
      invokeLocalRubyStub =
        sinon.stub(awsInvokeLocal, 'invokeLocalRuby').resolves();
      invokeLocalDockerStub =
        sinon.stub(awsInvokeLocal, 'invokeLocalDocker').resolves();

      awsInvokeLocal.serverless.service.service = 'new-service';
      awsInvokeLocal.provider.options.stage = 'dev';
      awsInvokeLocal.options = {
        function: 'first',
        functionObj: {
          handler: 'handler.hello',
          name: 'hello',
        },
        data: {},
      };
    });

    afterEach(() => {
      awsInvokeLocal.invokeLocalNodeJs.restore();
      awsInvokeLocal.invokeLocalPython.restore();
      awsInvokeLocal.invokeLocalJava.restore();
      awsInvokeLocal.invokeLocalRuby.restore();
    });

    it('should call invokeLocalNodeJs when no runtime is set', () => awsInvokeLocal.invokeLocal()
      .then(() => {
        expect(invokeLocalNodeJsStub.calledOnce).to.be.equal(true);
        expect(invokeLocalNodeJsStub.calledWithExactly(
          'handler',
          'hello',
          {},
          undefined
        )).to.be.equal(true);
      })
    );

    it('should call invokeLocalNodeJs for any node.js runtime version', () => {
      awsInvokeLocal.options.functionObj.runtime = 'nodejs6.10';
      return awsInvokeLocal.invokeLocal().then(() => {
        expect(invokeLocalNodeJsStub.calledOnce).to.be.equal(true);
        expect(invokeLocalNodeJsStub.calledWithExactly(
          'handler',
          'hello',
          {},
          undefined
        )).to.be.equal(true);
      });
    });

    it('should call invokeLocalNodeJs with custom context if provided', () => {
      awsInvokeLocal.options.context = 'custom context';
      return awsInvokeLocal.invokeLocal()
        .then(() => {
          expect(invokeLocalNodeJsStub.calledOnce).to.be.equal(true);
          expect(invokeLocalNodeJsStub.calledWithExactly(
            'handler',
            'hello',
            {},
            'custom context'
          )).to.be.equal(true);
        });
    });

    it('should call invokeLocalPython when python2.7 runtime is set', () => {
      awsInvokeLocal.options.functionObj.runtime = 'python2.7';
      return awsInvokeLocal.invokeLocal().then(() => {
        // NOTE: this is important so that tests on Windows won't fail
        const runtime = process.platform === 'win32' ? 'python.exe' : 'python2.7';
        expect(invokeLocalPythonStub.calledOnce).to.be.equal(true);
        expect(invokeLocalPythonStub.calledWithExactly(
          runtime,
          'handler',
          'hello',
          {},
          undefined
        )).to.be.equal(true);
      });
    });

    it('should call invokeLocalJava when java8 runtime is set', () => {
      awsInvokeLocal.options.functionObj.runtime = 'java8';
      return awsInvokeLocal.invokeLocal()
        .then(() => {
          expect(invokeLocalJavaStub.calledOnce).to.be.equal(true);
          expect(invokeLocalJavaStub.calledWithExactly(
            'java',
            'handler.hello',
            'handleRequest',
            undefined,
            {},
            undefined
          )).to.be.equal(true);
        });
    });

    it('should call invokeLocalRuby when ruby2.5 runtime is set', () => {
      awsInvokeLocal.options.functionObj.runtime = 'ruby2.5';
      return awsInvokeLocal.invokeLocal().then(() => {
        // NOTE: this is important so that tests on Windows won't fail
        const runtime = process.platform === 'win32' ? 'ruby.exe' : 'ruby';
        expect(invokeLocalRubyStub.calledOnce).to.be.equal(true);
        expect(invokeLocalRubyStub.calledWithExactly(
          runtime,
          'handler',
          'hello',
          {},
          undefined
        )).to.be.equal(true);
      });
    });

    it('should call invokeLocalRuby with class/module info when used', () => {
      awsInvokeLocal.options.functionObj.runtime = 'ruby2.5';
      awsInvokeLocal.options.functionObj.handler = 'handler.MyModule::MyClass.hello';
      return awsInvokeLocal.invokeLocal().then(() => {
        // NOTE: this is important so that tests on Windows won't fail
        const runtime = process.platform === 'win32' ? 'ruby.exe' : 'ruby';
        expect(invokeLocalRubyStub.calledOnce).to.be.equal(true);
        expect(invokeLocalRubyStub.calledWithExactly(
          runtime,
          'handler',
          'MyModule::MyClass.hello',
          {},
          undefined
        )).to.be.equal(true);
      });
    });

    it('should call invokeLocalDocker if using runtime provided', () => {
      awsInvokeLocal.options.functionObj.runtime = 'provided';
      awsInvokeLocal.options.functionObj.handler = 'handler.foobar';
      return awsInvokeLocal.invokeLocal().then(() => {
        expect(invokeLocalDockerStub.calledOnce).to.be.equal(true);
        expect(invokeLocalDockerStub.calledWithExactly()).to.be.equal(true);
      });
    });

    it('should call invokeLocalDocker if using --docker option with nodejs8.10', () => {
      awsInvokeLocal.options.functionObj.runtime = 'nodejs8.10';
      awsInvokeLocal.options.functionObj.handler = 'handler.foobar';
      awsInvokeLocal.options.docker = true;
      return awsInvokeLocal.invokeLocal().then(() => {
        expect(invokeLocalDockerStub.calledOnce).to.be.equal(true);
        expect(invokeLocalDockerStub.calledWithExactly()).to.be.equal(true);
      });
    });
  });

  describe('#invokeLocalNodeJs', () => {
    beforeEach(() => {
      awsInvokeLocal.options = {
        functionObj: {
          name: '',
        },
      };

      sinon.stub(serverless.cli, 'consoleLog');
    });

    afterEach(() => {
      serverless.cli.consoleLog.restore();
    });

    describe('with sync return value', () => {
      it('should succeed if succeed', () => {
        awsInvokeLocal.serverless.config.servicePath = __dirname;

        return awsInvokeLocal.invokeLocalNodeJs('fixture/handlerWithSuccess', 'withMessageByReturn')
          .then(() => expect(serverless.cli.consoleLog.lastCall.args[0]).to.contain('"Succeed"'));
      });
    });

    describe('with done method', () => {
      it('should exit with error exit code', () => {
        awsInvokeLocal.serverless.config.servicePath = __dirname;

        awsInvokeLocal.invokeLocalNodeJs('fixture/handlerWithSuccess', 'withErrorByDone');

        expect(process.exitCode).to.be.equal(1);
      });

      it('should succeed if succeed', () => {
        awsInvokeLocal.serverless.config.servicePath = __dirname;

        awsInvokeLocal.invokeLocalNodeJs('fixture/handlerWithSuccess', 'withMessageByDone');

        expect(serverless.cli.consoleLog.lastCall.args[0]).to.contain('"Succeed"');
      });
    });

    describe('with Lambda Proxy with application/json response', () => {
      it('should succeed if succeed', () => {
        awsInvokeLocal.serverless.config.servicePath = __dirname;

        awsInvokeLocal.invokeLocalNodeJs('fixture/handlerWithSuccess', 'withMessageByLambdaProxy');

        expect(serverless.cli.consoleLog.lastCall.args[0]).to.contain('{\n    "statusCode": 200,\n    "headers": {\n        "Content-Type": "application/json"\n    },\n    "body": {\n        "result": true,\n        "message": "Whatever"\n    }\n}'); // eslint-disable-line
      });
    });

    describe('context.remainingTimeInMillis', () => {
      it('should become lower over time', () => {
        awsInvokeLocal.serverless.config.servicePath = __dirname;

        awsInvokeLocal.invokeLocalNodeJs('fixture/handlerWithSuccess', 'withRemainingTime');

        const remainingTimes = JSON.parse(serverless.cli.consoleLog.lastCall.args[0]);
        expect(remainingTimes.start).to.be.above(remainingTimes.stop);
      });

      it('should start with the timeout value', () => {
        awsInvokeLocal.serverless.config.servicePath = __dirname;
        awsInvokeLocal.serverless.service.provider.timeout = 5;

        awsInvokeLocal.invokeLocalNodeJs('fixture/handlerWithSuccess', 'withRemainingTime');

        const remainingTimes = JSON.parse(serverless.cli.consoleLog.lastCall.args[0]);
        expect(remainingTimes.start).to.match(/\d+/);
      });

      it('should never become negative', () => {
        awsInvokeLocal.serverless.config.servicePath = __dirname;
        awsInvokeLocal.serverless.service.provider.timeout = 0.00001;

        awsInvokeLocal.invokeLocalNodeJs('fixture/handlerWithSuccess', 'withRemainingTime');

        const remainingTimes = JSON.parse(serverless.cli.consoleLog.lastCall.args[0]);
        expect(remainingTimes.stop).to.eql(0);
      });
    });

    describe('with extraServicePath', () => {
      it('should succeed if succeed', () => {
        awsInvokeLocal.serverless.config.servicePath = __dirname;
        awsInvokeLocal.options.extraServicePath = 'fixture';

        awsInvokeLocal.invokeLocalNodeJs('handlerWithSuccess', 'withMessageByLambdaProxy');

        expect(serverless.cli.consoleLog.lastCall.args[0]).to.contain('{\n    "statusCode": 200,\n    "headers": {\n        "Content-Type": "application/json"\n    },\n    "body": {\n        "result": true,\n        "message": "Whatever"\n    }\n}'); // eslint-disable-line
      });
    });

    it('should exit with error exit code', () => {
      awsInvokeLocal.serverless.config.servicePath = __dirname;

      awsInvokeLocal.invokeLocalNodeJs('fixture/handlerWithError', 'withError');

      expect(process.exitCode).to.be.equal(1);
    });

    it('should log Error instance when called back', () => {
      awsInvokeLocal.serverless.config.servicePath = __dirname;

      awsInvokeLocal.invokeLocalNodeJs('fixture/handlerWithError', 'withError');

      const logMessageContent = JSON.parse(serverless.cli.consoleLog.lastCall.args[0]);

      expect(logMessageContent.errorMessage).to.equal('failed');
      expect(logMessageContent.errorType).to.equal('Error');
      expect(logMessageContent.stackTrace[0]).to.equal('Error: failed');
    });

    it('should log Error object if handler crashes at initialization', () => {
      awsInvokeLocal.serverless.config.servicePath = __dirname;

      try {
        awsInvokeLocal.invokeLocalNodeJs('fixture/handlerWithInitializationError', 'withError');
      } catch (error) {
        if (!error.message.startsWith('Exception encountered when loading')) {
          throw error;
        }
      }

      expect(serverless.cli.consoleLog.lastCall.args[0]).to.contain('Initialization failed');
    });

    it('should log error when called back', () => {
      awsInvokeLocal.serverless.config.servicePath = __dirname;

      awsInvokeLocal.invokeLocalNodeJs('fixture/handlerWithError', 'withMessage');

      expect(serverless.cli.consoleLog.lastCall.args[0]).to.contain('"errorMessage": "failed"');
    });

    it('should throw when module loading error', () => {
      awsInvokeLocal.serverless.config.servicePath = __dirname;

      expect(() => awsInvokeLocal.invokeLocalNodeJs('fixture/handlerWithLoadingError',
        'anyMethod')).to.throw(/Exception encountered when loading/);
    });
  });

  describe('#invokeLocalNodeJs promise', () => {
    beforeEach(() => {
      awsInvokeLocal.options = {
        functionObj: {
          name: '',
        },
      };

      sinon.stub(serverless.cli, 'consoleLog');
    });

    afterEach(() => {
      serverless.cli.consoleLog.restore();
    });

    describe('with return', () => {
      it('should exit with error exit code', () => {
        awsInvokeLocal.serverless.config.servicePath = __dirname;
        return awsInvokeLocal.invokeLocalNodeJs(
          'fixture/asyncHandlerWithSuccess',
          'withError'
        )
          .then(() => {
            expect(process.exitCode).to.be.equal(1);
          });
      });

      it('should succeed if succeed', () => {
        awsInvokeLocal.serverless.config.servicePath = __dirname;

        return awsInvokeLocal.invokeLocalNodeJs(
          'fixture/asyncHandlerWithSuccess',
          'withMessage'
        )
          .then(() => {
            expect(serverless.cli.consoleLog.lastCall.args[0]).to.contain('"Succeed"');
          });
      });
    });

    describe('by context.done', () => {
      it('success should trigger one response', () => {
        awsInvokeLocal.serverless.config.servicePath = __dirname;

        return awsInvokeLocal.invokeLocalNodeJs(
          'fixture/asyncHandlerWithSuccess',
          'withMessageByDone'
        )
          .then(() => {
            expect(serverless.cli.consoleLog.lastCall.args[0]).to.contain('"Succeed"');
            const calls = serverless.cli.consoleLog.getCalls().reduce((acc, call) => (
              _.includes(call.args[0], 'Succeed') ? [call].concat(acc) : acc
            ), []);
            expect(calls.length).to.equal(1);
          });
      });

      it('error should trigger one response', () => {
        awsInvokeLocal.serverless.config.servicePath = __dirname;

        return awsInvokeLocal.invokeLocalNodeJs(
          'fixture/asyncHandlerWithSuccess',
          'withErrorByDone'
        )
          .then(() => {
            expect(serverless.cli.consoleLog.lastCall.args[0]).to.contain('"failed"');
            expect(process.exitCode).to.be.equal(1);
          });
      });
    });

    describe('by callback method', () => {
      it('should succeed once if succeed if by callback', () => {
        awsInvokeLocal.serverless.config.servicePath = __dirname;

        return awsInvokeLocal.invokeLocalNodeJs(
          'fixture/asyncHandlerWithSuccess',
          'withMessageByCallback'
        )
          .then(() => {
            expect(serverless.cli.consoleLog.lastCall.args[0]).to.contain('"Succeed"');
            const calls = serverless.cli.consoleLog.getCalls().reduce((acc, call) => (
              _.includes(call.args[0], 'Succeed') ? [call].concat(acc) : acc
            ), []);
            expect(calls.length).to.equal(1);
          });
      });
    });

    describe("by callback method even if callback isn't called syncronously", () => {
      it('should succeed once if succeed if by callback', () => {
        awsInvokeLocal.serverless.config.servicePath = __dirname;

        return awsInvokeLocal.invokeLocalNodeJs(
          'fixture/asyncHandlerWithSuccess',
          'withMessageAndDelayByCallback'
        )
          .then(() => {
            expect(serverless.cli.consoleLog.lastCall.args[0]).to.contain('"Succeed"');
            const calls = serverless.cli.consoleLog.getCalls().reduce((acc, call) => (
              _.includes(call.args[0], 'Succeed') ? [call].concat(acc) : acc
            ), []);
            expect(calls.length).to.equal(1);
          });
      });
    });

    describe('with Lambda Proxy with application/json response', () => {
      it('should succeed if succeed', () => {
        awsInvokeLocal.serverless.config.servicePath = __dirname;

        return awsInvokeLocal.invokeLocalNodeJs(
          'fixture/asyncHandlerWithSuccess',
          'withMessageByLambdaProxy'
        )
          .then(() => {
            expect(serverless.cli.consoleLog.lastCall.args[0]).to.contain('{\n    "statusCode": 200,\n    "headers": {\n        "Content-Type": "application/json"\n    },\n    "body": {\n        "result": true,\n        "message": "Whatever"\n    }\n}'); // eslint-disable-line
          });
      });
    });

    describe('context.remainingTimeInMillis', () => {
      it('should become lower over time', () => {
        awsInvokeLocal.serverless.config.servicePath = __dirname;

        return awsInvokeLocal.invokeLocalNodeJs(
          'fixture/asyncHandlerWithSuccess',
          'withRemainingTime'
        )
          .then(() => {
            const remainingTimes = JSON.parse(serverless.cli.consoleLog.lastCall.args[0]);
            expect(remainingTimes.start).to.be.above(remainingTimes.stop);
          });
      });

      it('should start with the timeout value', () => {
        awsInvokeLocal.serverless.config.servicePath = __dirname;
        awsInvokeLocal.serverless.service.provider.timeout = 5;

        return awsInvokeLocal.invokeLocalNodeJs(
          'fixture/asyncHandlerWithSuccess',
          'withRemainingTime'
        )
          .then(() => {
            const remainingTimes = JSON.parse(serverless.cli.consoleLog.lastCall.args[0]);
            expect(remainingTimes.start).to.match(/\d+/);
          });
      });

      it('should never become negative', () => {
        awsInvokeLocal.serverless.config.servicePath = __dirname;
        awsInvokeLocal.serverless.service.provider.timeout = 0.00001;

        awsInvokeLocal.invokeLocalNodeJs('fixture/asyncHandlerWithSuccess', 'withRemainingTime')
          .then(() => {
            const remainingTimes = JSON.parse(serverless.cli.consoleLog.lastCall.args[0]);
            expect(remainingTimes.stop).to.eql(0);
          });
      });
    });

    describe('with extraServicePath', () => {
      it('should succeed if succeed', () => {
        awsInvokeLocal.serverless.config.servicePath = __dirname;
        awsInvokeLocal.options.extraServicePath = 'fixture';

        return awsInvokeLocal.invokeLocalNodeJs(
          'asyncHandlerWithSuccess',
          'withMessageByLambdaProxy'
        )
          .then(() => {
            expect(serverless.cli.consoleLog.lastCall.args[0]).to.contain('{\n    "statusCode": 200,\n    "headers": {\n        "Content-Type": "application/json"\n    },\n    "body": {\n        "result": true,\n        "message": "Whatever"\n    }\n}'); // eslint-disable-line
          });
      });
    });

    it('should exit with error exit code', () => {
      awsInvokeLocal.serverless.config.servicePath = __dirname;

      return awsInvokeLocal.invokeLocalNodeJs('fixture/asyncHandlerWithError', 'withError')
        .then(() => {
          expect(process.exitCode).to.be.equal(1);
        });
    });

    it('should log Error instance when called back', () => {
      awsInvokeLocal.serverless.config.servicePath = __dirname;

      return awsInvokeLocal.invokeLocalNodeJs('fixture/asyncHandlerWithError', 'withError')
        .then(() => {
          expect(serverless.cli.consoleLog.lastCall.args[0]).to.contain('"errorMessage": "failed"');
          expect(serverless.cli.consoleLog.lastCall.args[0]).to.contain('"errorType": "Error"');
        });
    });

    it('should log error', () => {
      awsInvokeLocal.serverless.config.servicePath = __dirname;

      return awsInvokeLocal.invokeLocalNodeJs('fixture/asyncHandlerWithError', 'withMessage')
        .then(() => {
          expect(serverless.cli.consoleLog.lastCall.args[0]).to.contain('"errorMessage": "failed"');
        });
    });

    it('should log error when error is returned', () => {
      awsInvokeLocal.serverless.config.servicePath = __dirname;

      return awsInvokeLocal.invokeLocalNodeJs('fixture/asyncHandlerWithError', 'returnsError')
        .then(() => {
          expect(serverless.cli.consoleLog.lastCall.args[0]).to.contain('"errorMessage": "failed"');
        });
    });
  });

  // Ignored because it fails in CI
  // See https://github.com/serverless/serverless/pull/4047#issuecomment-320460285
  describe.skip('#invokeLocalPython', () => {
    beforeEach(() => {
      awsInvokeLocal.options = {
        functionObj: {
          name: '',
        },
      };

      sinon.stub(serverless.cli, 'consoleLog');
    });

    afterEach(() => {
      serverless.cli.consoleLog.restore();
    });

    describe('context.remainingTimeInMillis', () => {
      it('should become lower over time', () => {
        awsInvokeLocal.serverless.config.servicePath = __dirname;

        return awsInvokeLocal.invokeLocalPython(
          'python2.7',
          'fixture/handler',
          'withRemainingTime').then(() => {
            const remainingTimes = JSON.parse(serverless.cli.consoleLog.lastCall.args[0]);
            expect(remainingTimes.start).to.be.above(remainingTimes.stop);
          });
      });
    });
  });

  describe('#callJavaBridge()', () => {
    let awsInvokeLocalMocked;
    let writeChildStub;
    let endChildStub;

    beforeEach(() => {
      writeChildStub = sinon.stub();
      endChildStub = sinon.stub();

      mockRequire('child_process', {
        spawn: () => ({
          stderr: new EventEmitter().on('data', () => {}),
          stdout: new EventEmitter().on('data', () => {}),
          stdin: {
            write: writeChildStub,
            end: endChildStub,
          },
          on: (key, callback) => callback(),
        }),
      });

      // Remove Node.js internal "require cache" contents and re-require ./index.js
      delete require.cache[require.resolve('./index')];
      delete require.cache[require.resolve('child_process')];

      const AwsInvokeLocalMocked = require('./index'); // eslint-disable-line global-require

      options = {
        stage: 'dev',
        function: 'first',
        functionObj: {
          handler: 'handler.hello',
          name: 'hello',
          timeout: 4,
        },
        data: {},
      };
      serverless.setProvider('aws', new AwsProvider(serverless, options));
      awsInvokeLocalMocked = new AwsInvokeLocalMocked(serverless, options);

      awsInvokeLocalMocked.options = options;
    });

    afterEach(() => {
      delete require.cache[require.resolve('./index')];
      delete require.cache[require.resolve('child_process')];
    });

    it('spawns java process with correct arguments', () =>
      awsInvokeLocalMocked.callJavaBridge(
        __dirname,
        'com.serverless.Handler',
        'handleRequest',
        '{}'
      ).then(() => {
        expect(writeChildStub.calledOnce).to.be.equal(true);
        expect(endChildStub.calledOnce).to.be.equal(true);
        expect(writeChildStub.calledWithExactly('{}')).to.be.equal(true);
      })
    );
  });

  describe('#invokeLocalJava()', () => {
    const bridgePath = path.join(__dirname, 'java', 'target');
    let callJavaBridgeStub;

    beforeEach(() => {
      fse.mkdirsSync(bridgePath);
      callJavaBridgeStub = sinon.stub(awsInvokeLocal, 'callJavaBridge').resolves();
      awsInvokeLocal.provider.options.stage = 'dev';
      awsInvokeLocal.options = {
        function: 'first',
        functionObj: {
          handler: 'handler.hello',
          name: 'hello',
          timeout: 4,
        },
        data: {},
      };
    });

    afterEach(() => {
      awsInvokeLocal.callJavaBridge.restore();
      fse.removeSync(bridgePath);
    });

    it('should invoke callJavaBridge when bridge is built', () =>
      awsInvokeLocal.invokeLocalJava(
        'java',
        'com.serverless.Handler',
        'handleRequest',
        __dirname,
        {}
      ).then(() => {
        expect(callJavaBridgeStub.calledOnce).to.be.equal(true);
        expect(callJavaBridgeStub.calledWithExactly(
          __dirname,
          'com.serverless.Handler',
          'handleRequest',
          JSON.stringify({
            event: {},
            context: {
              name: 'hello',
              version: 'LATEST',
              logGroupName: '/aws/lambda/hello',
              timeout: 4,
            },
          })
        )).to.be.equal(true);
      })
    );

    describe('when attempting to build the Java bridge', () => {
      let awsInvokeLocalMocked;
      let callJavaBridgeMockedStub;

      beforeEach(() => {
        mockRequire('child_process', {
          spawn: () => ({
            stderr: new EventEmitter().on('data', () => {}),
            stdout: new EventEmitter().on('data', () => {}),
            stdin: {
              write: () => {},
              end: () => {},
            },
            on: (key, callback) => callback(),
          }),
        });

        // Remove Node.js internal "require cache" contents and re-require ./index.js
        delete require.cache[require.resolve('./index')];
        delete require.cache[require.resolve('child_process')];

        const AwsInvokeLocalMocked = require('./index'); // eslint-disable-line global-require

        serverless.setProvider('aws', new AwsProvider(serverless, options));
        awsInvokeLocalMocked = new AwsInvokeLocalMocked(serverless, options);
        callJavaBridgeMockedStub = sinon.stub(awsInvokeLocalMocked, 'callJavaBridge').resolves();

        awsInvokeLocalMocked.options = {
          stage: 'dev',
          function: 'first',
          functionObj: {
            handler: 'handler.hello',
            name: 'hello',
            timeout: 4,
          },
          data: {},
        };
      });

      afterEach(() => {
        awsInvokeLocalMocked.callJavaBridge.restore();
        delete require.cache[require.resolve('./index')];
        delete require.cache[require.resolve('child_process')];
      });

      it('if it\'s not present yet', () =>
        awsInvokeLocalMocked.invokeLocalJava(
          'java',
          'com.serverless.Handler',
          'handleRequest',
          __dirname,
          {}
        ).then(() => {
          expect(callJavaBridgeMockedStub.calledOnce).to.be.equal(true);
          expect(callJavaBridgeMockedStub.calledWithExactly(
            __dirname,
            'com.serverless.Handler',
            'handleRequest',
            JSON.stringify({
              event: {},
              context: {
                name: 'hello',
                version: 'LATEST',
                logGroupName: '/aws/lambda/hello',
                timeout: 4,
              },
            })
          )).to.be.equal(true);
        })
      );
    });
  });

  describe('#invokeLocalRuby', () => {
    let curdir;
    beforeEach(() => {
      curdir = process.cwd();
      process.chdir(__dirname);
      awsInvokeLocal.options = {
        functionObj: {
          name: '',
        },
      };

      sinon.stub(serverless.cli, 'consoleLog');
    });

    afterEach(() => {
      serverless.cli.consoleLog.restore();
      process.chdir(curdir);
    });

    describe('context.remainingTimeInMillis', () => {
      it('should become lower over time', () => {
        awsInvokeLocal.serverless.config.servicePath = __dirname;

        return awsInvokeLocal.invokeLocalRuby(
          'ruby',
          'fixture/handler',
          'withRemainingTime').then(() => {
            const remainingTimes = JSON.parse(serverless.cli.consoleLog.lastCall.args[0]);
            expect(remainingTimes.start).to.be.above(remainingTimes.stop);
          });
      });
    });

    describe('calling a class method', () => {
      it('should execute', () => {
        awsInvokeLocal.serverless.config.servicePath = __dirname;

        return awsInvokeLocal.invokeLocalRuby(
          'ruby',
          'fixture/handler',
          'MyModule::MyClass.my_class_method').then(() => {
            const result = JSON.parse(serverless.cli.consoleLog.lastCall.args[0]);
            expect(result.foo).to.eq('bar');
          });
      });
    });
  });

  describe('#invokeLocalDocker()', () => {
    let awsInvokeLocalMocked;
    let spawnStub;

    beforeEach(() => {
      awsInvokeLocal.provider.options.stage = 'dev';
      awsInvokeLocal.options = {
        function: 'first',
        functionObj: {
          handler: 'handler.hello',
          name: 'hello',
          timeout: 4,
        },
        data: {},
      };

      spawnStub = sinon.stub().returns({
        stderr: new EventEmitter().on('data', () => {}),
        stdout: new EventEmitter().on('data', () => {}),
        stdin: {
          write: () => {},
          end: () => {},
        },
        on: (key, callback) => callback(),
      });
      mockRequire('child_process', { spawn: spawnStub });

      // Remove Node.js internal "require cache" contents and re-require ./index.js
      delete require.cache[require.resolve('./index')];
      delete require.cache[require.resolve('child_process')];

      const AwsInvokeLocalMocked = require('./index'); // eslint-disable-line global-require

      serverless.setProvider('aws', new AwsProvider(serverless, options));
      awsInvokeLocalMocked = new AwsInvokeLocalMocked(serverless, options);

      serverless.service.provider.environment = {
        providerVar: 'providerValue',
      };
      awsInvokeLocalMocked.options = {
        stage: 'dev',
        function: 'first',
        functionObj: {
          handler: 'handler.hello',
          name: 'hello',
          timeout: 4,
          runtime: 'nodejs8.10',
          environment: {
            functionVar: 'functionValue',
          },
        },
        data: {},
<<<<<<< HEAD
        env: 'commandLineEnvVar=commandLineEnvVarValue',
=======
        'docker-arg': '-p 9292:9292',
>>>>>>> 10d73b2b
      };
    });


    afterEach(() => {
      delete require.cache[require.resolve('./index')];
      delete require.cache[require.resolve('child_process')];
    });

    it('calls docker', () =>
      awsInvokeLocalMocked.invokeLocalDocker().then(() => {
        expect(spawnStub.getCall(0).args).to.deep.equal(['docker', ['version']]);
        expect(spawnStub.getCall(1).args).to.deep.equal(['docker',
          ['images', '-q', 'lambci/lambda:nodejs8.10']]);
        expect(spawnStub.getCall(2).args).to.deep.equal(['docker',
          ['pull', 'lambci/lambda:nodejs8.10']]);
        expect(spawnStub.getCall(3).args).to.deep.equal(['docker', [
          'build',
          '-t',
          'sls-docker',
          'servicePath',
          '-f',
          '.serverless/invokeLocal/Dockerfile',
        ]]);
        expect(spawnStub.getCall(4).args).to.deep.equal(['docker', [
          'run',
          '--rm',
          '-v',
          'servicePath:/var/task',
<<<<<<< HEAD
          '--env',
          'providerVar=providerValue',
          '--env',
          'functionVar=functionValue',
          '--env',
          'commandLineEnvVar=commandLineEnvVarValue',
=======
          '-p',
          '9292:9292',
>>>>>>> 10d73b2b
          'sls-docker',
          'handler.hello',
          '{}',
        ]]);
      })
    );
  });

<<<<<<< HEAD
  describe('#getEnvVarsFromOptions', () => {
    it('returns empty object when env option is not set', () => {
      delete awsInvokeLocal.options.env;

      const envVarsFromOptions = awsInvokeLocal.getEnvVarsFromOptions();

      expect(envVarsFromOptions).to.be.eql({});
    });

    it('returns empty object when env option empty', () => {
      awsInvokeLocal.options.env = '';

      const envVarsFromOptions = awsInvokeLocal.getEnvVarsFromOptions();

      expect(envVarsFromOptions).to.be.eql({});
    });

    it('returns key value for option separated by =', () => {
      awsInvokeLocal.options.env = 'SOME_ENV_VAR=some-value';

      const envVarsFromOptions = awsInvokeLocal.getEnvVarsFromOptions();

      expect(envVarsFromOptions).to.be.eql({ SOME_ENV_VAR: 'some-value' });
    });

    it('returns key with empty value for option without =', () => {
      awsInvokeLocal.options.env = 'SOME_ENV_VAR';

      const envVarsFromOptions = awsInvokeLocal.getEnvVarsFromOptions();

      expect(envVarsFromOptions).to.be.eql({ SOME_ENV_VAR: '' });
    });

    it('returns key with single value for option multiple =s', () => {
      awsInvokeLocal.options.env = 'SOME_ENV_VAR=value1=value2';

      const envVarsFromOptions = awsInvokeLocal.getEnvVarsFromOptions();

      expect(envVarsFromOptions).to.be.eql({ SOME_ENV_VAR: 'value1=value2' });
=======
  describe('#getDockerArgsFromOptions', () => {
    it('returns empty list when docker-arg option is absent', () => {
      delete awsInvokeLocal.options['docker-arg'];

      const dockerArgsFromOptions = awsInvokeLocal.getDockerArgsFromOptions();

      expect(dockerArgsFromOptions).to.eql([]);
    });

    it('returns arg split by space when single docker-arg option is present', () => {
      awsInvokeLocal.options['docker-arg'] = '-p 9229:9229';

      const dockerArgsFromOptions = awsInvokeLocal.getDockerArgsFromOptions();

      expect(dockerArgsFromOptions).to.eql(['-p', '9229:9229']);
    });

    it('returns args split by space when multiple docker-arg options are present', () => {
      awsInvokeLocal.options['docker-arg'] = ['-p 9229:9229', '-v /var/logs:/host-var-logs'];

      const dockerArgsFromOptions = awsInvokeLocal.getDockerArgsFromOptions();

      expect(dockerArgsFromOptions).to.eql(['-p', '9229:9229', '-v', '/var/logs:/host-var-logs']);
    });

    it('returns arg split only by first space when docker-arg option has multiple space', () => {
      awsInvokeLocal.options['docker-arg'] = '-v /My Docs:/docs';

      const dockerArgsFromOptions = awsInvokeLocal.getDockerArgsFromOptions();

      expect(dockerArgsFromOptions).to.eql(['-v', '/My Docs:/docs']);
>>>>>>> 10d73b2b
    });
  });
});<|MERGE_RESOLUTION|>--- conflicted
+++ resolved
@@ -1167,11 +1167,8 @@
           },
         },
         data: {},
-<<<<<<< HEAD
         env: 'commandLineEnvVar=commandLineEnvVarValue',
-=======
         'docker-arg': '-p 9292:9292',
->>>>>>> 10d73b2b
       };
     });
 
@@ -1201,17 +1198,14 @@
           '--rm',
           '-v',
           'servicePath:/var/task',
-<<<<<<< HEAD
           '--env',
           'providerVar=providerValue',
           '--env',
           'functionVar=functionValue',
           '--env',
           'commandLineEnvVar=commandLineEnvVarValue',
-=======
           '-p',
           '9292:9292',
->>>>>>> 10d73b2b
           'sls-docker',
           'handler.hello',
           '{}',
@@ -1220,7 +1214,6 @@
     );
   });
 
-<<<<<<< HEAD
   describe('#getEnvVarsFromOptions', () => {
     it('returns empty object when env option is not set', () => {
       delete awsInvokeLocal.options.env;
@@ -1260,7 +1253,9 @@
       const envVarsFromOptions = awsInvokeLocal.getEnvVarsFromOptions();
 
       expect(envVarsFromOptions).to.be.eql({ SOME_ENV_VAR: 'value1=value2' });
-=======
+    });
+  });
+
   describe('#getDockerArgsFromOptions', () => {
     it('returns empty list when docker-arg option is absent', () => {
       delete awsInvokeLocal.options['docker-arg'];
@@ -1292,7 +1287,6 @@
       const dockerArgsFromOptions = awsInvokeLocal.getDockerArgsFromOptions();
 
       expect(dockerArgsFromOptions).to.eql(['-v', '/My Docs:/docs']);
->>>>>>> 10d73b2b
     });
   });
 });